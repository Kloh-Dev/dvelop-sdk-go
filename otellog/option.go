package otellog

import (
	"context"
	"fmt"
	"net/http"
	"strings"
)

type LogBuilder struct {
	options []Option
}

type Option func(e *Event)

// enrichHttpAttributeWithRequest enriches http attribute with http request.
func enrichHttpAttributeWithRequest(h *Http, req *http.Request) *Http {
	url := req.URL.String()
	if req.URL.User != nil {
		url = strings.Replace(url, req.URL.User.String()+"@", "", -1)
	}

	ipAddress := req.RemoteAddr
	fwdAddress := req.Header.Get("X-Forwarded-For")
	if fwdAddress != "" {
		ipAddress = fwdAddress
		ips := strings.Split(fwdAddress, ", ")
		if len(ips) > 1 {
			ipAddress = ips[0]
		}
	}

	h.Method = req.Method
	h.URL = url
	h.Target = req.URL.RequestURI()
	h.Host = req.URL.Hostname()
	h.Scheme = req.URL.Scheme
	h.Route = req.URL.Path
	h.UserAgent = req.UserAgent()
	h.ClientIP = ipAddress
	return h
}

// With adds a custom option to the log event.
func (ob *LogBuilder) With(o Option) *LogBuilder {
	ob.options = append(ob.options, o)
	return ob
}

// WithVisibility sets the visibility to the log event.
func (ob *LogBuilder) WithVisibility(vis bool) *LogBuilder {
	ob.options = append(ob.options, func(e *Event) {
		if !vis {
			var visInt = 0
			e.Visibility = &visInt
		}
	})
	return ob
}

// WithName adds the name to the log event.
func (ob *LogBuilder) WithName(name string) *LogBuilder {
	ob.options = append(ob.options, func(e *Event) {
		e.Name = name
	})
	return ob
}

// WithHttp adds the http attribute to the log event.
func (ob *LogBuilder) WithHttp(http Http) *LogBuilder {
	ob.options = append(ob.options, func(e *Event) {
		if e.Attributes == nil {
			e.Attributes = &Attributes{}
		}
		e.Attributes.Http = &http
	})
	return ob
}

// WithHttpRequest adds the http attribute from a http request to the log event.
func (ob *LogBuilder) WithHttpRequest(req *http.Request) *LogBuilder {
	ob.options = append(ob.options, func(e *Event) {
		if e.Attributes == nil {
			e.Attributes = &Attributes{}
		}
		if e.Attributes.Http == nil {
			e.Attributes.Http = &Http{}
		}
		enrichHttpAttributeWithRequest(e.Attributes.Http, req)
	})
	return ob
}

// WithHttpResponse adds the http attribute from a http response to the log event.
func (ob *LogBuilder) WithHttpResponse(resp *http.Response) *LogBuilder {
	ob.options = append(ob.options, func(e *Event) {
		if e.Attributes == nil {
			e.Attributes = &Attributes{}
		}
		if e.Attributes.Http == nil {
			e.Attributes.Http = &Http{}
		}
		enrichHttpAttributeWithRequest(e.Attributes.Http, resp.Request)
		e.Attributes.Http.StatusCode = uint16(resp.StatusCode)
	})
	return ob
}

// WithHttpStatusCode adds the http status code to the log event.
func (ob *LogBuilder) WithHttpStatusCode(status int) *LogBuilder {
	ob.options = append(ob.options, func(e *Event) {
		if e.Attributes == nil {
			e.Attributes = &Attributes{}
		}
		if e.Attributes.Http == nil {
			e.Attributes.Http = &Http{}
		}
		e.Attributes.Http.StatusCode = uint16(status)
	})
	return ob
}

// WithDB adds the database attribute to the log event.
func (ob *LogBuilder) WithDB(db DB) *LogBuilder {
	ob.options = append(ob.options, func(e *Event) {
		if e.Attributes == nil {
			e.Attributes = &Attributes{}
		}
		e.Attributes.DB = &db
	})
	return ob
}

// WithException adds the exception attribute to the log event.
func (ob *LogBuilder) WithException(err Exception) *LogBuilder {
	ob.options = append(ob.options, func(e *Event) {
		if e.Attributes == nil {
			e.Attributes = &Attributes{}
		}
		e.Attributes.Exception = &err
	})
	return ob
}

// WithAdditionalAttributes adds custom attributes to the log event.
func (ob *LogBuilder) WithAdditionalAttributes(additionalAttr interface{}) *LogBuilder {
	ob.options = append(ob.options, func(e *Event) {
		if e.Attributes == nil {
			e.Attributes = &Attributes{}
		}
		err := e.Attributes.AddAdditionalAttributes(additionalAttr)
		if err != nil {
			panic(err)
		}
	})
	return ob
}

// With adds a custom option to the log event.
func With(o Option) *LogBuilder {
	ob := &LogBuilder{}
	ob.With(o)
	return ob
}

// WithVisibility sets the visibility to the log event.
func WithVisibility(vis bool) *LogBuilder {
	ob := &LogBuilder{}
	ob.WithVisibility(vis)
	return ob
}

// WithName adds the name to the log event.
func WithName(name string) *LogBuilder {
	ob := &LogBuilder{}
	ob.WithName(name)
	return ob
}

// WithHttp adds the http attribute to the log event.
func WithHttp(http Http) *LogBuilder {
	ob := &LogBuilder{}
	ob.WithHttp(http)
	return ob
}

// WithHttpRequest adds the http attribute from a http request to the log event.
func WithHttpRequest(req *http.Request) *LogBuilder {
	ob := &LogBuilder{}
	ob.WithHttpRequest(req)
	return ob
}

// WithHttpStatusCode adds the http status code to the log event.
func WithHttpStatusCode(status int) *LogBuilder {
	ob := &LogBuilder{}
	ob.WithHttpStatusCode(status)
	return ob
}

// WithHttpResponse adds the http attribute from a http response to the log event.
func WithHttpResponse(resp *http.Response) *LogBuilder {
	ob := &LogBuilder{}
	ob.WithHttpResponse(resp)
	return ob
}

// WithDB adds the database attribute to the log event.
func WithDB(db DB) *LogBuilder {
	ob := &LogBuilder{}
	ob.WithDB(db)
	return ob
}

// WithException adds the exception attribute to the log event.
func WithException(err Exception) *LogBuilder {
	ob := &LogBuilder{}
	ob.WithException(err)
	return ob
}

<<<<<<< HEAD
// WithAdditionalAttributes adds the exception attribute to the log event.
func WithAdditionalAttributes(additionalAttr interface{}) *LogBuilder {
	ob := &LogBuilder{}
	ob.WithAdditionalAttributes(additionalAttr)
	return ob
}

// Debug is equivalent to log.StdDebug.Print()
func (ob *LogBuilder) Debug(ctx context.Context, v ...interface{}) {
	std.output(ctx, SeverityDebug, fmt.Sprint(v...), ob.options)
=======
// Debug logs an event body according to the otel definition
func (ob *LogBuilder) Debug(ctx context.Context, body interface{}) {
	std.output(ctx, SeverityDebug, body, ob.options)
>>>>>>> edd667e2
}

// Debugf is equivalent to log.StdDebug.Printf()
func (ob *LogBuilder) Debugf(ctx context.Context, format string, v ...interface{}) {
	std.output(ctx, SeverityDebug, fmt.Sprintf(format, v...), ob.options)
}

// Info logs an event body according to the otel definition
func (ob *LogBuilder) Info(ctx context.Context, body interface{}) {
	std.output(ctx, SeverityInfo, body, ob.options)
}

// Infof is equivalent to log.StdInfo.Printf()
func (ob *LogBuilder) Infof(ctx context.Context, format string, v ...interface{}) {
	std.output(ctx, SeverityInfo, fmt.Sprintf(format, v...), ob.options)
}

// Error logs an event body according to the otel definition
func (ob *LogBuilder) Error(ctx context.Context, body interface{}) {
	std.output(ctx, SeverityError, body, ob.options)
}

// Errorf is equivalent to log.StdError.Printf()
func (ob *LogBuilder) Errorf(ctx context.Context, format string, v ...interface{}) {
	std.output(ctx, SeverityError, fmt.Sprintf(format, v...), ob.options)
}<|MERGE_RESOLUTION|>--- conflicted
+++ resolved
@@ -219,7 +219,6 @@
 	return ob
 }
 
-<<<<<<< HEAD
 // WithAdditionalAttributes adds the exception attribute to the log event.
 func WithAdditionalAttributes(additionalAttr interface{}) *LogBuilder {
 	ob := &LogBuilder{}
@@ -227,14 +226,9 @@
 	return ob
 }
 
-// Debug is equivalent to log.StdDebug.Print()
-func (ob *LogBuilder) Debug(ctx context.Context, v ...interface{}) {
-	std.output(ctx, SeverityDebug, fmt.Sprint(v...), ob.options)
-=======
 // Debug logs an event body according to the otel definition
 func (ob *LogBuilder) Debug(ctx context.Context, body interface{}) {
 	std.output(ctx, SeverityDebug, body, ob.options)
->>>>>>> edd667e2
 }
 
 // Debugf is equivalent to log.StdDebug.Printf()
